# Binaries
RUSTC       ?= rustc
RM          := rm

# Flags
RUSTCFLAGS  := --opt-level=3
RMFLAGS     :=

<<<<<<< HEAD
# Possible programs
PROGS       := \
=======
# Output names
EXES        := \
  base64 \
>>>>>>> 54dc1e9a
  cat \
  dirname \
  echo \
  env \
  false \
  printenv \
  pwd \
  rmdir \
  sleep \
  true \
  wc \
  whoami \
  yes \

BUILD       ?= $(PROGS)

# Output names
EXES        := \
  $(filter $(BUILD),$(filter-out $(DONT_BUILD),$(PROGS)))

# Programs with usable tests
TEST_PROGS  := \
  cat \

TEST        ?= $(TEST_PROGS)

TESTS       := \
  $(filter $(TEST),$(filter-out $(DONT_TEST),$(filter $(BUILD),$(filter-out $(DONT_BUILD),$(TEST_PROGS)))))

# Utils stuff
EXES_PATHS  := $(addprefix build/,$(EXES))
command     = sh -c '$(1)'

# Main exe build rule
define EXE_BUILD
build/$(1): $(1)/$(1).rs
	$(call command,$(RUSTC) $(RUSTCFLAGS) -o build/$(1) $(1)/$(1).rs)
endef

# Test exe built rules
define TEST_BUILD
test_$(1): tmp/$(1)_test build build/$(1)
	$(call command,tmp/$(1)_test)

tmp/$(1)_test: $(1)/test.rs
	$(call command,$(RUSTC) $(RUSTCFLAGS) --test -o tmp/$(1)_test $(1)/test.rs)
endef

# Main rules
all: build $(EXES_PATHS)

test: tmp $(addprefix test_,$(TESTS))
	$(RM) -rf tmp

clean:
	$(RM) -rf build tmp

build:
	mkdir build

tmp:
	mkdir tmp

# Creating necessary rules for each targets
$(foreach exe,$(EXES),$(eval $(call EXE_BUILD,$(exe))))
$(foreach test,$(TESTS),$(eval $(call TEST_BUILD,$(test))))

.PHONY: all test clean<|MERGE_RESOLUTION|>--- conflicted
+++ resolved
@@ -6,14 +6,9 @@
 RUSTCFLAGS  := --opt-level=3
 RMFLAGS     :=
 
-<<<<<<< HEAD
 # Possible programs
 PROGS       := \
-=======
-# Output names
-EXES        := \
   base64 \
->>>>>>> 54dc1e9a
   cat \
   dirname \
   echo \
